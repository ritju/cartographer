/*
 * Copyright 2018 The Cartographer Authors
 *
 * Licensed under the Apache License, Version 2.0 (the "License");
 * you may not use this file except in compliance with the License.
 * You may obtain a copy of the License at
 *
 *      http://www.apache.org/licenses/LICENSE-2.0
 *
 * Unless required by applicable law or agreed to in writing, software
 * distributed under the License is distributed on an "AS IS" BASIS,
 * WITHOUT WARRANTIES OR CONDITIONS OF ANY KIND, either express or implied.
 * See the License for the specific language governing permissions and
 * limitations under the License.
 */

#include "cartographer/io/serialization_format_migration.h"

#include <functional>
#include <memory>

#include "cartographer/io/internal/in_memory_proto_stream.h"
#include "cartographer/mapping/internal/testing/test_helpers.h"
#include "cartographer/mapping/proto/pose_graph.pb.h"
#include "cartographer/mapping/proto/serialization.pb.h"
#include "cartographer/mapping/proto/trajectory_builder_options.pb.h"
#include "cartographer/mapping/trajectory_node.h"
#include "cartographer/transform/transform.h"
#include "gmock/gmock.h"
#include "google/protobuf/text_format.h"
#include "gtest/gtest.h"

namespace cartographer {
namespace io {
namespace {

class SubmapHistogramMigrationTest : public ::testing::Test {
 protected:
  void SetUp() override {
    CreateSubmap();
    CreateNode();
    CreatePoseGraphWithNodeToSubmapConstraint();
  }

 private:
  void CreateSubmap() {
    submap_ = mapping::testing::CreateFakeSubmap3D();
    submap_.mutable_submap_3d()->clear_rotational_scan_matcher_histogram();
  }

  void CreateNode() {
    node_ = mapping::testing::CreateFakeNode();
    constexpr int histogram_size = 10;
    for (int i = 0; i < histogram_size; ++i) {
      node_.mutable_node_data()->add_rotational_scan_matcher_histogram(1.f);
    }
  }

  void CreatePoseGraphWithNodeToSubmapConstraint() {
    mapping::proto::PoseGraph::Constraint* constraint =
        pose_graph_.add_constraint();
    constraint->set_tag(mapping::proto::PoseGraph::Constraint::INTRA_SUBMAP);
    *constraint->mutable_node_id() = node_.node_id();
    *constraint->mutable_submap_id() = submap_.submap_id();
    *constraint->mutable_relative_pose() =
        transform::ToProto(transform::Rigid3d::Identity());
  }

 protected:
  mapping::proto::PoseGraph pose_graph_;
  mapping::proto::Submap submap_;
  mapping::proto::Node node_;
};

<<<<<<< HEAD
TEST_F(MigrationTest, MigrationAddsHeaderAsFirstMessage) {
  MigrateStreamFormatToVersion1(&reader_, writer_.get());
  // We expect one message more than the original number of messages, because of
  // the added header.
  EXPECT_THAT(output_messages_, SizeIs(kNumOriginalMessages + 1));

  mapping::proto::SerializationHeader header;
  EXPECT_TRUE(TextFormat::ParseFromString(output_messages_[0], &header));
  EXPECT_THAT(header.format_version(), Eq<uint32>(1));
}

TEST_F(MigrationTest, SerializedDataOrderIsCorrect) {
  MigrateStreamFormatToVersion1(&reader_, writer_.get());
  EXPECT_THAT(output_messages_, SizeIs(kNumOriginalMessages + 1));

  std::vector<mapping::proto::SerializedData> serialized(
      output_messages_.size() - 1);
  for (size_t i = 1; i < output_messages_.size(); ++i) {
    EXPECT_TRUE(
        TextFormat::ParseFromString(output_messages_[i], &serialized[i - 1]));
=======
TEST_F(SubmapHistogramMigrationTest,
       SubmapHistogramGenerationFromTrajectoryNodes) {
  mapping::MapById<mapping::SubmapId, mapping::proto::Submap>
      submap_id_to_submap;
  mapping::SubmapId submap_id(submap_.submap_id().trajectory_id(),
                              submap_.submap_id().submap_index());
  submap_id_to_submap.Insert(submap_id, submap_);

  mapping::MapById<mapping::NodeId, mapping::proto::Node> node_id_to_node;
  mapping::NodeId node_id(node_.node_id().trajectory_id(),
                          node_.node_id().node_index());
  node_id_to_node.Insert(node_id, node_);

  const auto submap_id_to_submap_migrated =
      MigrateSubmapFormatVersion1ToVersion2(submap_id_to_submap,
                                            node_id_to_node, pose_graph_);

  EXPECT_EQ(submap_id_to_submap_migrated.size(), submap_id_to_submap.size());
  const mapping::proto::Submap& migrated_submap =
      submap_id_to_submap_migrated.at(submap_id);

  EXPECT_FALSE(migrated_submap.has_submap_2d());
  EXPECT_TRUE(migrated_submap.has_submap_3d());
  const mapping::proto::Submap3D& migrated_submap_3d =
      migrated_submap.submap_3d();
  const mapping::proto::TrajectoryNodeData& node_data = node_.node_data();
  EXPECT_EQ(migrated_submap_3d.rotational_scan_matcher_histogram_size(),
            node_data.rotational_scan_matcher_histogram_size());
  for (int i = 0; i < node_data.rotational_scan_matcher_histogram_size(); ++i) {
    EXPECT_EQ(migrated_submap_3d.rotational_scan_matcher_histogram(i),
              node_data.rotational_scan_matcher_histogram(i));
>>>>>>> b8228ee6
  }
}

}  // namespace
}  // namespace io
}  // namespace cartographer<|MERGE_RESOLUTION|>--- conflicted
+++ resolved
@@ -72,28 +72,6 @@
   mapping::proto::Node node_;
 };
 
-<<<<<<< HEAD
-TEST_F(MigrationTest, MigrationAddsHeaderAsFirstMessage) {
-  MigrateStreamFormatToVersion1(&reader_, writer_.get());
-  // We expect one message more than the original number of messages, because of
-  // the added header.
-  EXPECT_THAT(output_messages_, SizeIs(kNumOriginalMessages + 1));
-
-  mapping::proto::SerializationHeader header;
-  EXPECT_TRUE(TextFormat::ParseFromString(output_messages_[0], &header));
-  EXPECT_THAT(header.format_version(), Eq<uint32>(1));
-}
-
-TEST_F(MigrationTest, SerializedDataOrderIsCorrect) {
-  MigrateStreamFormatToVersion1(&reader_, writer_.get());
-  EXPECT_THAT(output_messages_, SizeIs(kNumOriginalMessages + 1));
-
-  std::vector<mapping::proto::SerializedData> serialized(
-      output_messages_.size() - 1);
-  for (size_t i = 1; i < output_messages_.size(); ++i) {
-    EXPECT_TRUE(
-        TextFormat::ParseFromString(output_messages_[i], &serialized[i - 1]));
-=======
 TEST_F(SubmapHistogramMigrationTest,
        SubmapHistogramGenerationFromTrajectoryNodes) {
   mapping::MapById<mapping::SubmapId, mapping::proto::Submap>
@@ -125,7 +103,6 @@
   for (int i = 0; i < node_data.rotational_scan_matcher_histogram_size(); ++i) {
     EXPECT_EQ(migrated_submap_3d.rotational_scan_matcher_histogram(i),
               node_data.rotational_scan_matcher_histogram(i));
->>>>>>> b8228ee6
   }
 }
 
